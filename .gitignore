# Byte-compiled / optimized / DLL files
__pycache__/
*.py[cod]
*$py.class

# C extensions
*.so

# Distribution / packaging
.Python
build/
develop-eggs/
dist/
downloads/
eggs/
.eggs/
lib/
lib64/
parts/
sdist/
var/
wheels/
share/python-wheels/
*.egg-info/
.installed.cfg
*.egg
MANIFEST

# PyInstaller
#  Usually these files are written by a python script from a template
#  before PyInstaller builds the exe, so as to inject date/other infos into it.
*.manifest
*.spec

# Installer logs
pip-log.txt
pip-delete-this-directory.txt

# Unit test / coverage reports
htmlcov/
.tox/
.nox/
.coverage
.coverage.*
.cache
nosetests.xml
coverage.xml
*.cover
*.py,cover
.hypothesis/
.pytest_cache/
cover/

# Translations
*.mo
*.pot

# Django stuff:
*.log
local_settings.py
db.sqlite3
db.sqlite3-journal

# Flask stuff:
instance/
.webassets-cache

# Scrapy stuff:
.scrapy

# Sphinx documentation
docs/_build/

# PyBuilder
.pybuilder/
target/

# Jupyter Notebook
.ipynb_checkpoints

# IPython
profile_default/
ipython_config.py

# pyenv
#   For a library or package, you might want to ignore these files since the code is
#   intended to run in multiple environments; otherwise, check them in:
# .python-version

# pipenv
#   According to pypa/pipenv#598, it is recommended to include Pipfile.lock in version control.
#   However, in case of collaboration, if having platform-specific dependencies or dependencies
#   having no cross-platform support, pipenv may install dependencies that don't work, or not
#   install all needed dependencies.
#Pipfile.lock

# PEP 582; used by e.g. github.com/David-OConnor/pyflow
__pypackages__/

# Celery stuff
celerybeat-schedule
celerybeat.pid

# SageMath parsed files
*.sage.py

# Environments
.env
.venv
env/
venv/
ENV/
env.bak/
venv.bak/

# Spyder project settings
.spyderproject
.spyproject

# Rope project settings
.ropeproject

# mkdocs documentation
/site

# mypy
.mypy_cache/
.dmypy.json
dmypy.json

# Pyre type checker
.pyre/

# pytype static type analyzer
.pytype/

# Cython debug symbols
cython_debug/

# setuptools_scm
src/*/_version.py


# ruff
.ruff_cache/

# OS specific stuff
.DS_Store
.DS_Store?
._*
.Spotlight-V100
.Trashes
ehthumbs.db
Thumbs.db

# Common editor files
*~
*.swp

# pixi environments
.pixi
*.egg-info

<<<<<<< HEAD
# IDE files
=======
# IDEs
>>>>>>> 586a37c7
.vscode/
.cursor/<|MERGE_RESOLUTION|>--- conflicted
+++ resolved
@@ -161,10 +161,6 @@
 .pixi
 *.egg-info
 
-<<<<<<< HEAD
-# IDE files
-=======
 # IDEs
->>>>>>> 586a37c7
 .vscode/
 .cursor/